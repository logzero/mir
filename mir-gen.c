--- conflicted
+++ resolved
@@ -5809,124 +5809,98 @@
   }
 #endif /* #ifndef NO_LICM */
 #ifndef NO_CCP
-<<<<<<< HEAD
-    if (optimize_level >= 2) {
-      DEBUG ({ fprintf (debug_file, "+++++++++++++CCP:\n"); });
-      build_ssa (gen_ctx, TRUE);
-      DEBUG ({
-        fprintf (debug_file, "+++++++++++++MIR after building SSA:\n");
-        print_CFG (gen_ctx, TRUE, FALSE, TRUE, TRUE, NULL);
-      });
-      if (!ccp (gen_ctx)) {
-        undo_build_ssa (gen_ctx);
-      } else {
-        DEBUG ({
-          fprintf (debug_file, "+++++++++++++MIR after CCP:\n");
-          print_CFG (gen_ctx, TRUE, FALSE, TRUE, FALSE, NULL);
-        });
-        undo_build_ssa (gen_ctx);
-        dead_code_elimination (gen_ctx);
-        DEBUG ({
-          fprintf (debug_file, "+++++++++++++MIR after dead code elimination after CCP:\n");
-          print_CFG (gen_ctx, TRUE, TRUE, TRUE, FALSE, output_bb_live_info);
-        });
-      }
-=======
   if (optimize_level >= 2) {
     DEBUG ({ fprintf (debug_file, "+++++++++++++CCP:\n"); });
-    if (ccp (gen_ctx)) {
+    build_ssa (gen_ctx, TRUE);
+    DEBUG ({
+      fprintf (debug_file, "+++++++++++++MIR after building SSA:\n");
+      print_CFG (gen_ctx, TRUE, FALSE, TRUE, TRUE, NULL);
+    });
+    if (!ccp (gen_ctx)) {
+      undo_build_ssa (gen_ctx);
+    } else {
       DEBUG ({
         fprintf (debug_file, "+++++++++++++MIR after CCP:\n");
         print_CFG (gen_ctx, TRUE, FALSE, TRUE, FALSE, NULL);
       });
+      undo_build_ssa (gen_ctx);
       dead_code_elimination (gen_ctx);
       DEBUG ({
         fprintf (debug_file, "+++++++++++++MIR after dead code elimination after CCP:\n");
         print_CFG (gen_ctx, TRUE, TRUE, TRUE, FALSE, output_bb_live_info);
       });
->>>>>>> bf2aa1fb
-    }
-    ccp_clear (gen_ctx);
-  }
+    }
+  }
+}
 #endif /* #ifndef NO_CCP */
-  make_io_dup_op_insns (gen_ctx);
-  target_machinize (gen_ctx);
+make_io_dup_op_insns (gen_ctx);
+target_machinize (gen_ctx);
+DEBUG ({
+  fprintf (debug_file, "+++++++++++++MIR after machinize:\n");
+  print_CFG (gen_ctx, FALSE, FALSE, TRUE, FALSE, NULL);
+});
+if (optimize_level != 0) build_loop_tree (gen_ctx);
+calculate_func_cfg_live_info (gen_ctx, optimize_level != 0);
+DEBUG ({
+  add_bb_insn_dead_vars (gen_ctx);
+  fprintf (debug_file, "+++++++++++++MIR after building live_info:\n");
+  print_loop_tree (gen_ctx, TRUE);
+  print_CFG (gen_ctx, TRUE, TRUE, FALSE, FALSE, output_bb_live_info);
+});
+if (optimize_level != 0) build_live_ranges (gen_ctx);
+assign (gen_ctx);
+rewrite (gen_ctx); /* After rewrite the BB live info is still valid */
+DEBUG ({
+  fprintf (debug_file, "+++++++++++++MIR after rewrite:\n");
+  print_CFG (gen_ctx, FALSE, FALSE, TRUE, FALSE, NULL);
+});
+#ifndef NO_COMBINE
+if (optimize_level >= 1) {
+  calculate_func_cfg_live_info (gen_ctx, FALSE);
+  add_bb_insn_dead_vars (gen_ctx);
   DEBUG ({
-    fprintf (debug_file, "+++++++++++++MIR after machinize:\n");
+    fprintf (debug_file, "+++++++++++++MIR before combine:\n");
     print_CFG (gen_ctx, FALSE, FALSE, TRUE, FALSE, NULL);
   });
-  if (optimize_level != 0) build_loop_tree (gen_ctx);
-  calculate_func_cfg_live_info (gen_ctx, optimize_level != 0);
+  combine (gen_ctx); /* After combine the BB live info is still valid */
   DEBUG ({
-    add_bb_insn_dead_vars (gen_ctx);
-    fprintf (debug_file, "+++++++++++++MIR after building live_info:\n");
-    print_loop_tree (gen_ctx, TRUE);
-    print_CFG (gen_ctx, TRUE, TRUE, FALSE, FALSE, output_bb_live_info);
-  });
-  if (optimize_level != 0) build_live_ranges (gen_ctx);
-  assign (gen_ctx);
-  rewrite (gen_ctx); /* After rewrite the BB live info is still valid */
-  DEBUG ({
-    fprintf (debug_file, "+++++++++++++MIR after rewrite:\n");
+    fprintf (debug_file, "+++++++++++++MIR after combine:\n");
     print_CFG (gen_ctx, FALSE, FALSE, TRUE, FALSE, NULL);
   });
-#ifndef NO_COMBINE
-  if (optimize_level >= 1) {
-    calculate_func_cfg_live_info (gen_ctx, FALSE);
-    add_bb_insn_dead_vars (gen_ctx);
-    DEBUG ({
-      fprintf (debug_file, "+++++++++++++MIR before combine:\n");
-      print_CFG (gen_ctx, FALSE, FALSE, TRUE, FALSE, NULL);
-    });
-    combine (gen_ctx); /* After combine the BB live info is still valid */
-    DEBUG ({
-      fprintf (debug_file, "+++++++++++++MIR after combine:\n");
-      print_CFG (gen_ctx, FALSE, FALSE, TRUE, FALSE, NULL);
-    });
-    dead_code_elimination (gen_ctx);
-    DEBUG ({
-      fprintf (debug_file, "+++++++++++++MIR after dead code elimination after combine:\n");
-      print_CFG (gen_ctx, TRUE, TRUE, TRUE, FALSE, output_bb_live_info);
-    });
-  }
+  dead_code_elimination (gen_ctx);
+  DEBUG ({
+    fprintf (debug_file, "+++++++++++++MIR after dead code elimination after combine:\n");
+    print_CFG (gen_ctx, TRUE, TRUE, TRUE, FALSE, output_bb_live_info);
+  });
+}
 #endif /* #ifndef NO_COMBINE */
-  target_make_prolog_epilog (gen_ctx, func_used_hard_regs, func_stack_slots_num);
-  DEBUG ({
-    fprintf (debug_file, "+++++++++++++MIR after forming prolog/epilog:\n");
-    print_CFG (gen_ctx, FALSE, FALSE, TRUE, FALSE, NULL);
-  });
-  code = target_translate (gen_ctx, &code_len);
-  func_item->u.func->machine_code = func_item->u.func->call_addr
-    = _MIR_publish_code (ctx, code, code_len);
-  target_rebase (gen_ctx, func_item->u.func->machine_code);
+target_make_prolog_epilog (gen_ctx, func_used_hard_regs, func_stack_slots_num);
+DEBUG ({
+  fprintf (debug_file, "+++++++++++++MIR after forming prolog/epilog:\n");
+  print_CFG (gen_ctx, FALSE, FALSE, TRUE, FALSE, NULL);
+});
+code = target_translate (gen_ctx, &code_len);
+func_item->u.func->machine_code = func_item->u.func->call_addr
+  = _MIR_publish_code (ctx, code, code_len);
+target_rebase (gen_ctx, func_item->u.func->machine_code);
 #if MIR_GEN_CALL_TRACE
-  func_item->u.func->call_addr = _MIR_get_wrapper (ctx, func_item, print_and_execute_wrapper);
+func_item->u.func->call_addr = _MIR_get_wrapper (ctx, func_item, print_and_execute_wrapper);
 #endif
-  DEBUG ({
-    print_code (gen_ctx, func_item->u.func->machine_code, code_len,
-                func_item->u.func->machine_code);
-    fprintf (debug_file, "code size = %lu:\n", (unsigned long) code_len);
-  });
-  _MIR_redirect_thunk (ctx, func_item->addr, func_item->u.func->call_addr);
-<<<<<<< HEAD
-ret:
-  if (optimize_level != 0) {
-    destroy_func_live_ranges (gen_ctx);
-    if (curr_cfg->root_loop_node != NULL) destroy_loop_tree (gen_ctx, curr_cfg->root_loop_node);
-    destroy_func_cfg (gen_ctx);
-  }
-=======
-  destroy_func_live_ranges (gen_ctx);
-  if (optimize_level != 0) destroy_loop_tree (gen_ctx, curr_cfg->root_loop_node);
-  destroy_func_cfg (gen_ctx);
->>>>>>> bf2aa1fb
-  DEBUG ({
-    fprintf (debug_file, "Generation of code for %s: %lu MIR insns -- time %.0f usec\n",
-             MIR_item_name (ctx, func_item), DLIST_LENGTH (MIR_insn_t, func_item->u.func->insns),
-             real_usec_time () - start_time);
-  });
-  _MIR_restore_func_insns (ctx, func_item);
-  return func_item->addr;
+DEBUG ({
+  print_code (gen_ctx, func_item->u.func->machine_code, code_len, func_item->u.func->machine_code);
+  fprintf (debug_file, "code size = %lu:\n", (unsigned long) code_len);
+});
+_MIR_redirect_thunk (ctx, func_item->addr, func_item->u.func->call_addr);
+destroy_func_live_ranges (gen_ctx);
+if (optimize_level != 0) destroy_loop_tree (gen_ctx, curr_cfg->root_loop_node);
+destroy_func_cfg (gen_ctx);
+DEBUG ({
+  fprintf (debug_file, "Generation of code for %s: %lu MIR insns -- time %.0f usec\n",
+           MIR_item_name (ctx, func_item), DLIST_LENGTH (MIR_insn_t, func_item->u.func->insns),
+           real_usec_time () - start_time);
+});
+_MIR_restore_func_insns (ctx, func_item);
+return func_item->addr;
 }
 
 void MIR_gen_set_debug_file (MIR_context_t ctx, FILE *f) {
